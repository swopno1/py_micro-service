--- conflicted
+++ resolved
@@ -7,13 +7,9 @@
 # Set environment variables for testing
 os.environ["TESTING"] = "true"
 os.environ["API_KEY"] = "test-key"
-<<<<<<< HEAD
-
-=======
 os.environ["DATABASE_URL"] = "postgresql://test:test@localhost:5432/testdb"
 from api.main import app, get_db
 from api.models import SymbolsMeta, SymbolQuote, StockPrice
->>>>>>> 35eecba0
 
 from api.models import SymbolsMeta, SymbolQuote, StockPrice
 
@@ -179,13 +175,9 @@
     "price_history": [StockPrice(**MOCK_PRICE_DATA)],
 }
 
-<<<<<<< HEAD
+
 @patch("api.main.update_symbol_from_external_source", new_callable=MagicMock)
 def test_update_symbol_from_source_success(mock_update, client, headers):
-=======
-@patch("api.main.update_symbol_from_external_source")
-def test_update_symbol_from_source_success(mock_update, headers, mock_db_cursor):
->>>>>>> 35eecba0
     """Test successful update of a symbol from an external source."""
     # Since the real function is async, the mock should be an async-compatible mock
     async def async_mock_update(*args, **kwargs):
@@ -206,11 +198,9 @@
 
 
 @patch("api.main.update_symbol_from_external_source")
-<<<<<<< HEAD
+
 def test_update_symbol_from_source_not_found(mock_update, client, headers):
-=======
-def test_update_symbol_from_source_not_found(mock_update, headers, mock_db_cursor):
->>>>>>> 35eecba0
+
     """Test 404 when updating a symbol that cannot be found."""
     async def async_mock_update(*args, **kwargs):
         return {"meta": None, "quote": None, "price_history": []}
